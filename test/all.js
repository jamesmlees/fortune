--- conflicted
+++ resolved
@@ -299,78 +299,37 @@
             should.not.exist(body.people[0].links);
             resolve();
           });
-<<<<<<< HEAD
-      });
-      it('should be able to associate', function(done) {
-        new Promise(function(resolve){
-          request(baseUrl)
-            .get('/people/' + ids.people[1])
-            .expect('Content-Type', /json/)
-            .expect(200)
-            .end(function(error, response) {
-              should.not.exist(error);
-              var body = JSON.parse(response.text);
-              (body.people[0].links.soulmate).should.equal(ids.people[0]);
-              resolve();
-            });
-          }).then(function(){
-            request(baseUrl)
-              .get('/people/' + ids.people[0])
-              .end(function(err, res){
-                should.not.exist(err);
-                var body = JSON.parse(res.text);
-                should.exist(body.people[0].links);
-                (body.people[0].links.soulmate).should.equal(ids.people[1]);
-                done();
-              });
-          });
-      });
-      it('should be able to dissociate', function(done) {
-        new RSVP.Promise(function(resolve, reject) {
-          request(baseUrl)
-            .patch('/people/' + ids.people[0])
-            .send([
-              {path: '/people/0/links/soulmate', op: 'replace', value: null}
-            ])
-            .expect('Content-Type', /json/)
-            .expect(200)
-            .end(function (error, response) {
-              should.not.exist(error);
-              var body = JSON.parse(response.text);
-              should.not.exist(body.people[0].links);
-              resolve();
-            });
-        }).then(function () {
-          request(baseUrl)
-            .get('/' + keys.person + '/' + ids[keys.person][1])
-            .expect('Content-Type', /json/)
-            .expect(200)
-            .end(function (error, response) {
-              should.not.exist(error);
-              var body = JSON.parse(response.text);
-              should.not.exist(body.people[0].links);
-              done();
-            });
-        });
-      });
-      it('should update association on PATCH', function(done){
-        new Promise(function(resolve){
-          var patch = [{
-            op: 'replace',
-            path: '/people/0/soulmate',
-            value: ids.people[2]
-          }];
-          request(baseUrl).patch('/people/' + ids.people[0])
-            .set('Content-Type', 'application/json')
-            .send(JSON.stringify(patch))
-            .expect(200)
-            .end(function(err, res){
-              should.not.exist(err);
-              var body = JSON.parse(res.text);
-              (body.people[0].links.soulmate).should.equal(ids.people[2]);
-              resolve();
-            });
-        }).then(function(){
+      }).then(function () {
+        request(baseUrl)
+          .get('/people/' + ids.people[1])
+          .expect('Content-Type', /json/)
+          .expect(200)
+          .end(function (error, response) {
+            should.not.exist(error);
+            var body = JSON.parse(response.text);
+            should.not.exist(body.people[0].links);
+            done();
+          });
+      });
+    });
+    it('should update association on PATCH', function(done){
+      new Promise(function(resolve){
+        var patch = [{
+          op: 'replace',
+          path: '/people/0/soulmate',
+          value: ids.people[2]
+        }];
+        request(baseUrl).patch('/people/' + ids.people[0])
+          .set('Content-Type', 'application/json')
+          .send(JSON.stringify(patch))
+          .expect(200)
+          .end(function(err, res){
+            should.not.exist(err);
+            var body = JSON.parse(res.text);
+            (body.people[0].links.soulmate).should.equal(ids.people[2]);
+            resolve();
+          });
+      }).then(function(){
           request(baseUrl).get('/people/' + ids.people[2])
             .expect(200)
             .end(function(err, res){
@@ -380,21 +339,6 @@
               done();
             });
         });
-      });
-=======
-      }).then(function () {
-        request(baseUrl)
-          .get('/people/' + ids.people[1])
-          .expect('Content-Type', /json/)
-          .expect(200)
-          .end(function (error, response) {
-            should.not.exist(error);
-            var body = JSON.parse(response.text);
-            should.not.exist(body.people[0].links);
-            done();
-          });
-      });
->>>>>>> ebe94aea
     });
   });
 
@@ -485,38 +429,6 @@
         });
     });
 
-<<<<<<< HEAD
-    describe("filters", function(){
-      it("should allow top-level resource filtering for collection routes", function(done){
-        request(baseUrl).get('/people?filter[name]=Robert')
-          .expect('Content-Type', /json/)
-          .expect(200)
-          .end(function(error, response){
-            should.not.exist(error);
-            var body = JSON.parse(response.text);
-            body.people.length.should.equal(1);
-            done();
-          });
-      });
-      it("should allow top-level resource filtering based on a numeric value", function(done) {
-        request(baseUrl).get('/people?filter[appearances]=1934')
-          .expect('Content-Type', /json/)
-          .expect(200)
-          .end(function(error, response){
-            should.not.exist(error);
-            var body = JSON.parse(response.text);
-            body.people.length.should.equal(1);
-            done();
-          });
-      });
-      it("should allow resource sub-document filtering based on a numeric value", function(done){
-        request(baseUrl).get("/cars?filter[additionalDetails.seats]=2")
-          .end(function(err, res){
-            var body = JSON.parse(res.text);
-            done();
-          });
-      });
-=======
     it("should return specific fields for a single document", function(done){
       request(baseUrl).get('/people/'+ids.people[0] + "?fields=name")
         .expect('Content-Type', /json/)
@@ -528,7 +440,6 @@
           should.exist(body.people[0].name);
           done();
         });
->>>>>>> ebe94aea
     });
   });
 
@@ -874,439 +785,439 @@
           });
       });
     });
-    describe("includes", function(){
-      beforeEach(function(done){
-        function link(url, path, value){
-          return new Promise(function(resolve){
-            var data =  [{
-              op: 'replace',
-              path: path,
-              value: value
-            }];
-            request(baseUrl).patch(url)
-              .set('Content-Type', 'application/json')
-              .send(JSON.stringify(data))
-              .end(function(err){
-                should.not.exist(err);
-                resolve();
-              });
-          });
-        }
-        RSVP.all([
-            link('/people/' + ids.people[0], '/people/0/soulmate', ids.people[1]),
-            //TODO: fortune should take care about this on its own
-            link('/people/' + ids.people[1], '/people/0/soulmate', ids.people[0]),
-
-            link('/people/' + ids.people[0], '/people/0/lovers', [ids.people[1]]),
-            link('/people/' + ids.people[0], '/people/0/cars', [ids.cars[0], ids.cars[1]]),
-            link('/people/' + ids.people[0], '/people/0/houses', [ids.houses[0]]),
-            link('/people/' + ids.people[1], '/people/0/houses', [ids.houses[0], ids.houses[1]])
-        ]).then(function(){
-          done();
-        })
-      });
-      it('many to many: should include referenced houses when querying people', function(done){
-        request(baseUrl).get('/people?include=houses')
-          .expect(200)
-          .end(function(err, res){
-            should.not.exist(err);
-            var body = JSON.parse(res.text);
-            (body.linked).should.be.an.Object;
-            (body.linked.houses).should.be.an.Array;
-            (body.linked.houses.length).should.equal(2);
-            done();
-          });
-      });
-      it('many to many: should include referenced people when querying houses', function(done){
-        request(baseUrl).get('/houses?include=owners')
-          .expect(200)
-          .end(function(err, res){
-            should.not.exist(err);
-            var body = JSON.parse(res.text);
-            (body.linked).should.be.an.Object;
-            (body.linked.people).should.be.an.Array;
-            (body.linked.people.length).should.equal(2);
-            done();
-          });
-      });
-      it('one to one: should include soulmate when querying people', function(done){
-        request(baseUrl).get('/people?include=soulmate')
-          .expect(200)
-          .end(function(err, res){
-            should.not.exist(err);
-            var body = JSON.parse(res.text);
-            (body.linked).should.be.an.Object;
-            (body.linked.people).should.be.an.Array;
-            (body.linked.people.length).should.equal(2);
-            done();
-          });
-      });
-      it('one to many: should include pets when querying people', function(done){
-        request(baseUrl).get('/cars?include=owner')
-          .expect(200)
-          .end(function(err, res){
-            should.not.exist(err);
-            var body = JSON.parse(res.text);
-            (body.linked).should.be.an.Object;
-            (body.linked.people).should.be.an.Array;
-            (body.linked.people.length).should.equal(1);
-            done();
-          });
-      });
-      it('many to one: should include people when querying cars', function(done){
-        request(baseUrl).get('/people?include=cars')
-          .expect(200)
-          .end(function(err, res){
-            should.not.exist(err);
-            var body = JSON.parse(res.text);
-            (body.linked).should.be.an.Object;
-            (body.linked.cars).should.be.an.Array;
-            (body.linked.cars.length).should.equal(2);
-            done();
-          });
-      });
-    });
-    describe('documents with links', function(){
-      describe('creating a resource referencing another one: many-to-many', function(){
-        var houseId;
-        beforeEach(function(done){
-          //Create new house referencing a man
-          var data = {
-            houses: [{
-              address: 'Piccadilly',
-              owners: [ids.people[0], ids.people[1]]
-            }]
-          };
-          request(baseUrl).post('/houses')
+  });
+  describe("includes", function(){
+    beforeEach(function(done){
+      function link(url, path, value){
+        return new Promise(function(resolve){
+          var data =  [{
+            op: 'replace',
+            path: path,
+            value: value
+          }];
+          request(baseUrl).patch(url)
             .set('Content-Type', 'application/json')
             .send(JSON.stringify(data))
-            .expect(201)
-            .end(function(err, res){
+            .end(function(err){
               should.not.exist(err);
-              var body = JSON.parse(res.text);
-              houseId = body.houses[0].id;
-              (/[0-9a-f]{24}/.test(houseId)).should.be.ok;
-              done();
+              resolve();
             });
         });
-        it("should create A correctly referencing B", function(done){
-          request(baseUrl).get('/houses/' + houseId)
-            .expect(200)
-            .end(function(err, res){
-              should.not.exist(err);
-              var body = JSON.parse(res.text);
-              (body.houses[0].links.owners.indexOf(ids.people[0])).should.not.equal(-1);
-              (body.houses[0].links.owners.indexOf(ids.people[1])).should.not.equal(-1);
-              done();
-            });
-        });
-        it("should create reference from B to A", function(done){
-          request(baseUrl).get('/people/' + ids.people[0])
-            .expect(200)
-            .end(function(err, res){
-              should.not.exist(err);
-              var body = JSON.parse(res.text);
-              (body.people[0].links.houses.indexOf(houseId)).should.not.equal(-1);
-              done();
-            });
-        });
-      });
-      describe('creating a resource referencing another one: one-to-one', function(){
-        beforeEach(function(done){
-          var data = {
-            people: [{
-              email: 'one-to-one',
-              soulmate: ids.people[0]
-            }]
-          };
-          request(baseUrl).post('/people')
-            .set('Content-Type', 'application/json')
-            .send(JSON.stringify(data))
-            .expect(201)
-            .end(function(err, res){
-              should.not.exist(err);
-              done();
-            });
-        });
-        it("should create A correctly referencing B", function(done){
-          request(baseUrl).get('/people/one-to-one')
-            .expect(200)
-            .end(function(err, res){
-              should.not.exist(err);
-              var body = JSON.parse(res.text);
-              (body.people[0].links.soulmate).should.equal(ids.people[0]);
-              done();
-            });
-        });
-        it("should create reference from B to A", function(done){
-          request(baseUrl).get('/people/' + ids.people[0])
-            .expect(200)
-            .end(function(err, res){
-              should.not.exist(err);
-              var body = JSON.parse(res.text);
-              (body.people[0].links.soulmate).should.equal('one-to-one');
-              done();
-            });
-        });
-        afterEach(function(done){
-          request(baseUrl).del('/people/one-to-one')
-            .expect(204)
-            .end(function(err, res){
-              should.not.exist(err);
-              done();
-            });
-        });
-      });
-      describe('creating a resource referencing another one: many-to-one', function(){
-        beforeEach(function(done){
-          var data = {
-            people: [{
-              email: 'one-to-many',
-              pets: [ids.pets[0]]
-            }]
-          };
-          request(baseUrl).post('/people')
-            .set('Content-Type', 'application/json')
-            .send(JSON.stringify(data))
-            .expect(201)
-            .end(function(err, res){
-              should.not.exist(err);
-              done();
-            });
-        });
-        it("should create A correctly referencing B", function(done){
-          request(baseUrl).get('/people/one-to-many')
-            .expect(200)
-            .end(function(err, res){
-              should.not.exist(err);
-              var body = JSON.parse(res.text);
-              (body.people[0].links.pets.indexOf(ids.pets[0])).should.not.equal(-1);
-              done();
-            });
-        });
-        it("should create reference from B to A", function(done){
-          request(baseUrl).get('/pets/' + ids.pets[0])
-            .expect(200)
-            .end(function(err, res){
-              should.not.exist(err);
-              var body = JSON.parse(res.text);
-              (body.pets[0].links.owner).should.equal('one-to-many');
-              done();
-            });
-        });
-        afterEach(function(done){
-          request(baseUrl).del('/people/one-to-many')
-            .expect(204)
-            .end(function(err, res){
-              should.not.exist(err);
-              done();
-            });
-        });
-      });
-      describe('creating a resource referencing another one: one-to-many', function(){
-        var petId;
-        beforeEach(function(done){
-          var data = {
-            pets: [{
-              name: 'many-to-one',
-              owner: ids.people[0]
-            }]
-          };
-          request(baseUrl).post('/pets')
-            .set('Content-Type', 'application/json')
-            .send(JSON.stringify(data))
-            .expect(201)
-            .end(function(err, res){
-              should.not.exist(err);
-              var body = JSON.parse(res.text);
-              petId = body.pets[0].id;
-              done();
-            });
-        });
-        it("should create A correctly referencing B", function(done){
-          request(baseUrl).get('/pets/' + petId)
-            .expect(200)
-            .end(function(err, res){
-              should.not.exist(err);
-              var body = JSON.parse(res.text);
-              (body.pets[0].links.owner).should.equal(ids.people[0]);
-              done();
-            });
-        });
-        it("should create reference from B to A", function(done){
-          request(baseUrl).get('/people/' + ids.people[0])
-            .expect(200)
-            .end(function(err, res){
-              should.not.exist(err);
-              var body = JSON.parse(res.text);
-              (body.people[0].links.pets.indexOf(petId)).should.not.equal(-1);
-              done();
-            });
-        });
-      });
-    });
-    describe("PATCH add method", function(){
-      beforeEach(function(done){
-        var cmd = [{
-          op: 'add',
-          path: '/people/0/houses/-',
-          value: ids.houses[0]
-        }];
-        patch('/people/' + ids.people[0], cmd, done);
-      });
-      it('should atomically add item to array', function(done){
-        var cmd = [{
-          op: 'add',
-          path: '/people/0/houses/-',
-          value: ids.houses[1]
-        }];
-        patch('/people/' + ids.people[0], cmd, function(err, res){
+      }
+      RSVP.all([
+          link('/people/' + ids.people[0], '/people/0/soulmate', ids.people[1]),
+          //TODO: fortune should take care about this on its own
+          link('/people/' + ids.people[1], '/people/0/soulmate', ids.people[0]),
+
+          link('/people/' + ids.people[0], '/people/0/lovers', [ids.people[1]]),
+          link('/people/' + ids.people[0], '/people/0/cars', [ids.cars[0], ids.cars[1]]),
+          link('/people/' + ids.people[0], '/people/0/houses', [ids.houses[0]]),
+          link('/people/' + ids.people[1], '/people/0/houses', [ids.houses[0], ids.houses[1]])
+        ]).then(function(){
+          done();
+        })
+    });
+    it('many to many: should include referenced houses when querying people', function(done){
+      request(baseUrl).get('/people?include=houses')
+        .expect(200)
+        .end(function(err, res){
           should.not.exist(err);
           var body = JSON.parse(res.text);
-          (body.people[0].links.houses.length).should.equal(2);
-          (body.people[0].links.houses[1]).should.equal(ids.houses[1]);
-          done();
-        });
-      });
-      it('should also update related resource', function(done){
-        request(baseUrl).get('/houses/' + ids.houses[0])
-          .expect(200)
-          .end(function(err, res){
-            should.not.exist(err);
-            var body = JSON.parse(res.text);
-            (body.houses[0].links.owners[0]).should.equal(ids.people[0]);
-            done();
-          });
-      });
-      it('should support bulk update', function(done){
-        var cmd = [{
-          op: 'add',
-          path: '/people/0/houses/-',
-          value: ids.houses[0]
-        },{
-          op: 'add',
-          path: '/people/0/houses/-',
-          value: ids.houses[0]
-        }];
-        patch('/people/' + ids.people[0], cmd, function(err, res){
+          (body.linked).should.be.an.Object;
+          (body.linked.houses).should.be.an.Array;
+          (body.linked.houses.length).should.equal(2);
+          done();
+        });
+    });
+    it('many to many: should include referenced people when querying houses', function(done){
+      request(baseUrl).get('/houses?include=owners')
+        .expect(200)
+        .end(function(err, res){
           should.not.exist(err);
           var body = JSON.parse(res.text);
-          (body.people[0].links.houses.length).should.equal(3);
-          done();
-        });
-      });
-      //helpers
-      function patch(url, cmd, cb){
-        request(baseUrl).patch(url)
-          .set('Content-Type', 'application/json')
-          .send(JSON.stringify(cmd))
-          .expect(200)
-          .end(function(err, res){
-            should.not.exist(err);
-            cb(err, res);
-          });
-      }
-    });
-    describe("PATCH remove method", function(){
-
-      /*
-       * After this people[0] should have 3 houses
-       * and three different houses should reference people[0]
-       */
-      beforeEach(function(done){
-        var cmd = [{
-          op: 'add',
-          path: '/people/0/houses/-',
-          value: ids.houses[0]
-        },{
-          op: 'add',
-          path: '/people/0/houses/-',
-          value: ids.houses[1]
-        },{
-          op: 'add',
-          path: '/people/0/houses/-',
-          value: ids.houses[2]
-        }];
-        patch('/people/' + ids.people[0], cmd, function(err){
-          should.not.exist(err);
-          done();
-        });
-      });
-      /*
-       * After this houses[0] should have three owners
-       */
-      beforeEach(function(done){
-        var cmd = [{
-          op: 'add',
-          path: '/houses/0/owners/-',
-          value: ids.people[1]
-        },{
-          op: 'add',
-          path: '/houses/0/owners/-',
-          value: ids.people[2]
-        }];
-        patch('/houses/' + ids.houses[0], cmd, function(err){
-          should.not.exist(err);
-          done();
-        });
-      });
-      it('should atomically remove array item', function(done){
-        var cmd = [{
-          op: 'remove',
-          path: '/people/0/houses/' + ids.houses[0]
-        }];
-        patch('/people/' + ids.people[0], cmd, function(err, res){
+          (body.linked).should.be.an.Object;
+          (body.linked.people).should.be.an.Array;
+          (body.linked.people.length).should.equal(2);
+          done();
+        });
+    });
+    it('one to one: should include soulmate when querying people', function(done){
+      request(baseUrl).get('/people?include=soulmate')
+        .expect(200)
+        .end(function(err, res){
           should.not.exist(err);
           var body = JSON.parse(res.text);
-          (body.people).should.be.an.Array;
-          (body.people[0].links.houses.length).should.equal(2);
-          (body.people[0].links.houses.indexOf(ids.houses[0])).should.equal(-1);
-          done();
-        });
-      });
-      it('should also update referenced item', function(done){
-        var cmd = [{
-          op: 'remove',
-          path: '/people/0/houses/' + ids.houses[0]
-        }];
-        patch('/people/' + ids.people[0], cmd, function(err){
-          should.not.exist(err);
-          request(baseUrl).get('/houses/' + ids.houses[0])
-            .end(function(err, res){
-              should.not.exist(err);
-              var body = JSON.parse(res.text);
-              (body.houses[0].links.owners.length).should.equal(2);
-              (body.houses[0].links.owners.indexOf(ids.people[0])).should.equal(-1);
-              done();
-            });
-        });
-      });
-      it('should support bulk operation', function(done){
-        var cmd = [{
-          op: 'remove',
-          path: '/people/0/houses/' + ids.houses[0]
-        },{
-          op: 'remove',
-          path: '/people/0/houses/' + ids.houses[1]
-        }];
-        patch('/people/' + ids.people[0], cmd, function(err, res){
+          (body.linked).should.be.an.Object;
+          (body.linked.people).should.be.an.Array;
+          (body.linked.people.length).should.equal(2);
+          done();
+        });
+    });
+    it('one to many: should include pets when querying people', function(done){
+      request(baseUrl).get('/cars?include=owner')
+        .expect(200)
+        .end(function(err, res){
           should.not.exist(err);
           var body = JSON.parse(res.text);
-          (body.people[0].links.houses.length).should.equal(1);
-          done();
-        });
-      });
-      //helpers
-      function patch(url, cmd, cb){
-        request(baseUrl).patch(url)
+          (body.linked).should.be.an.Object;
+          (body.linked.people).should.be.an.Array;
+          (body.linked.people.length).should.equal(1);
+          done();
+        });
+    });
+    it('many to one: should include people when querying cars', function(done){
+      request(baseUrl).get('/people?include=cars')
+        .expect(200)
+        .end(function(err, res){
+          should.not.exist(err);
+          var body = JSON.parse(res.text);
+          (body.linked).should.be.an.Object;
+          (body.linked.cars).should.be.an.Array;
+          (body.linked.cars.length).should.equal(2);
+          done();
+        });
+    });
+  });
+  describe('documents with links', function(){
+    describe('creating a resource referencing another one: many-to-many', function(){
+      var houseId;
+      beforeEach(function(done){
+        //Create new house referencing a man
+        var data = {
+          houses: [{
+            address: 'Piccadilly',
+            owners: [ids.people[0], ids.people[1]]
+          }]
+        };
+        request(baseUrl).post('/houses')
           .set('Content-Type', 'application/json')
-          .send(JSON.stringify(cmd))
-          .expect(200)
-          .end(function(err, res){
-            should.not.exist(err);
-            cb(err, res);
-        });
-      }
-    });
+          .send(JSON.stringify(data))
+          .expect(201)
+          .end(function(err, res){
+            should.not.exist(err);
+            var body = JSON.parse(res.text);
+            houseId = body.houses[0].id;
+            (/[0-9a-f]{24}/.test(houseId)).should.be.ok;
+            done();
+          });
+      });
+      it("should create A correctly referencing B", function(done){
+        request(baseUrl).get('/houses/' + houseId)
+          .expect(200)
+          .end(function(err, res){
+            should.not.exist(err);
+            var body = JSON.parse(res.text);
+            (body.houses[0].links.owners.indexOf(ids.people[0])).should.not.equal(-1);
+            (body.houses[0].links.owners.indexOf(ids.people[1])).should.not.equal(-1);
+            done();
+          });
+      });
+      it("should create reference from B to A", function(done){
+        request(baseUrl).get('/people/' + ids.people[0])
+          .expect(200)
+          .end(function(err, res){
+            should.not.exist(err);
+            var body = JSON.parse(res.text);
+            (body.people[0].links.houses.indexOf(houseId)).should.not.equal(-1);
+            done();
+          });
+      });
+    });
+    describe('creating a resource referencing another one: one-to-one', function(){
+      beforeEach(function(done){
+        var data = {
+          people: [{
+            email: 'one-to-one',
+            soulmate: ids.people[0]
+          }]
+        };
+        request(baseUrl).post('/people')
+          .set('Content-Type', 'application/json')
+          .send(JSON.stringify(data))
+          .expect(201)
+          .end(function(err, res){
+            should.not.exist(err);
+            done();
+          });
+      });
+      it("should create A correctly referencing B", function(done){
+        request(baseUrl).get('/people/one-to-one')
+          .expect(200)
+          .end(function(err, res){
+            should.not.exist(err);
+            var body = JSON.parse(res.text);
+            (body.people[0].links.soulmate).should.equal(ids.people[0]);
+            done();
+          });
+      });
+      it("should create reference from B to A", function(done){
+        request(baseUrl).get('/people/' + ids.people[0])
+          .expect(200)
+          .end(function(err, res){
+            should.not.exist(err);
+            var body = JSON.parse(res.text);
+            (body.people[0].links.soulmate).should.equal('one-to-one');
+            done();
+          });
+      });
+      afterEach(function(done){
+        request(baseUrl).del('/people/one-to-one')
+          .expect(204)
+          .end(function(err, res){
+            should.not.exist(err);
+            done();
+          });
+      });
+    });
+    describe('creating a resource referencing another one: many-to-one', function(){
+      beforeEach(function(done){
+        var data = {
+          people: [{
+            email: 'one-to-many',
+            pets: [ids.pets[0]]
+          }]
+        };
+        request(baseUrl).post('/people')
+          .set('Content-Type', 'application/json')
+          .send(JSON.stringify(data))
+          .expect(201)
+          .end(function(err, res){
+            should.not.exist(err);
+            done();
+          });
+      });
+      it("should create A correctly referencing B", function(done){
+        request(baseUrl).get('/people/one-to-many')
+          .expect(200)
+          .end(function(err, res){
+            should.not.exist(err);
+            var body = JSON.parse(res.text);
+            (body.people[0].links.pets.indexOf(ids.pets[0])).should.not.equal(-1);
+            done();
+          });
+      });
+      it("should create reference from B to A", function(done){
+        request(baseUrl).get('/pets/' + ids.pets[0])
+          .expect(200)
+          .end(function(err, res){
+            should.not.exist(err);
+            var body = JSON.parse(res.text);
+            (body.pets[0].links.owner).should.equal('one-to-many');
+            done();
+          });
+      });
+      afterEach(function(done){
+        request(baseUrl).del('/people/one-to-many')
+          .expect(204)
+          .end(function(err, res){
+            should.not.exist(err);
+            done();
+          });
+      });
+    });
+    describe('creating a resource referencing another one: one-to-many', function(){
+      var petId;
+      beforeEach(function(done){
+        var data = {
+          pets: [{
+            name: 'many-to-one',
+            owner: ids.people[0]
+          }]
+        };
+        request(baseUrl).post('/pets')
+          .set('Content-Type', 'application/json')
+          .send(JSON.stringify(data))
+          .expect(201)
+          .end(function(err, res){
+            should.not.exist(err);
+            var body = JSON.parse(res.text);
+            petId = body.pets[0].id;
+            done();
+          });
+      });
+      it("should create A correctly referencing B", function(done){
+        request(baseUrl).get('/pets/' + petId)
+          .expect(200)
+          .end(function(err, res){
+            should.not.exist(err);
+            var body = JSON.parse(res.text);
+            (body.pets[0].links.owner).should.equal(ids.people[0]);
+            done();
+          });
+      });
+      it("should create reference from B to A", function(done){
+        request(baseUrl).get('/people/' + ids.people[0])
+          .expect(200)
+          .end(function(err, res){
+            should.not.exist(err);
+            var body = JSON.parse(res.text);
+            (body.people[0].links.pets.indexOf(petId)).should.not.equal(-1);
+            done();
+          });
+      });
+    });
+  });
+  describe("PATCH add method", function(){
+    beforeEach(function(done){
+      var cmd = [{
+        op: 'add',
+        path: '/people/0/houses/-',
+        value: ids.houses[0]
+      }];
+      patch('/people/' + ids.people[0], cmd, done);
+    });
+    it('should atomically add item to array', function(done){
+      var cmd = [{
+        op: 'add',
+        path: '/people/0/houses/-',
+        value: ids.houses[1]
+      }];
+      patch('/people/' + ids.people[0], cmd, function(err, res){
+        should.not.exist(err);
+        var body = JSON.parse(res.text);
+        (body.people[0].links.houses.length).should.equal(2);
+        (body.people[0].links.houses[1]).should.equal(ids.houses[1]);
+        done();
+      });
+    });
+    it('should also update related resource', function(done){
+      request(baseUrl).get('/houses/' + ids.houses[0])
+        .expect(200)
+        .end(function(err, res){
+          should.not.exist(err);
+          var body = JSON.parse(res.text);
+          (body.houses[0].links.owners[0]).should.equal(ids.people[0]);
+          done();
+        });
+    });
+    it('should support bulk update', function(done){
+      var cmd = [{
+        op: 'add',
+        path: '/people/0/houses/-',
+        value: ids.houses[0]
+      },{
+        op: 'add',
+        path: '/people/0/houses/-',
+        value: ids.houses[0]
+      }];
+      patch('/people/' + ids.people[0], cmd, function(err, res){
+        should.not.exist(err);
+        var body = JSON.parse(res.text);
+        (body.people[0].links.houses.length).should.equal(3);
+        done();
+      });
+    });
+    //helpers
+    function patch(url, cmd, cb){
+      request(baseUrl).patch(url)
+        .set('Content-Type', 'application/json')
+        .send(JSON.stringify(cmd))
+        .expect(200)
+        .end(function(err, res){
+          should.not.exist(err);
+          cb(err, res);
+        });
+    }
+  });
+  describe("PATCH remove method", function(){
+
+    /*
+     * After this people[0] should have 3 houses
+     * and three different houses should reference people[0]
+     */
+    beforeEach(function(done){
+      var cmd = [{
+        op: 'add',
+        path: '/people/0/houses/-',
+        value: ids.houses[0]
+      },{
+        op: 'add',
+        path: '/people/0/houses/-',
+        value: ids.houses[1]
+      },{
+        op: 'add',
+        path: '/people/0/houses/-',
+        value: ids.houses[2]
+      }];
+      patch('/people/' + ids.people[0], cmd, function(err){
+        should.not.exist(err);
+        done();
+      });
+    });
+    /*
+     * After this houses[0] should have three owners
+     */
+    beforeEach(function(done){
+      var cmd = [{
+        op: 'add',
+        path: '/houses/0/owners/-',
+        value: ids.people[1]
+      },{
+        op: 'add',
+        path: '/houses/0/owners/-',
+        value: ids.people[2]
+      }];
+      patch('/houses/' + ids.houses[0], cmd, function(err){
+        should.not.exist(err);
+        done();
+      });
+    });
+    it('should atomically remove array item', function(done){
+      var cmd = [{
+        op: 'remove',
+        path: '/people/0/houses/' + ids.houses[0]
+      }];
+      patch('/people/' + ids.people[0], cmd, function(err, res){
+        should.not.exist(err);
+        var body = JSON.parse(res.text);
+        (body.people).should.be.an.Array;
+        (body.people[0].links.houses.length).should.equal(2);
+        (body.people[0].links.houses.indexOf(ids.houses[0])).should.equal(-1);
+        done();
+      });
+    });
+    it('should also update referenced item', function(done){
+      var cmd = [{
+        op: 'remove',
+        path: '/people/0/houses/' + ids.houses[0]
+      }];
+      patch('/people/' + ids.people[0], cmd, function(err){
+        should.not.exist(err);
+        request(baseUrl).get('/houses/' + ids.houses[0])
+          .end(function(err, res){
+            should.not.exist(err);
+            var body = JSON.parse(res.text);
+            (body.houses[0].links.owners.length).should.equal(2);
+            (body.houses[0].links.owners.indexOf(ids.people[0])).should.equal(-1);
+            done();
+          });
+      });
+    });
+    it('should support bulk operation', function(done){
+      var cmd = [{
+        op: 'remove',
+        path: '/people/0/houses/' + ids.houses[0]
+      },{
+        op: 'remove',
+        path: '/people/0/houses/' + ids.houses[1]
+      }];
+      patch('/people/' + ids.people[0], cmd, function(err, res){
+        should.not.exist(err);
+        var body = JSON.parse(res.text);
+        (body.people[0].links.houses.length).should.equal(1);
+        done();
+      });
+    });
+    //helpers
+    function patch(url, cmd, cb){
+      request(baseUrl).patch(url)
+        .set('Content-Type', 'application/json')
+        .send(JSON.stringify(cmd))
+        .expect(200)
+        .end(function(err, res){
+          should.not.exist(err);
+          cb(err, res);
+        });
+    }
   });
 });
