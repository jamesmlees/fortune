--- conflicted
+++ resolved
@@ -1,8 +1,8 @@
 var should = require('should')
-  , _ = require('lodash')
-  , RSVP = require('rsvp')
-  , request = require('supertest')
-  , fixtures = require('./fixtures.json');
+, _ = require('lodash')
+, RSVP = require('rsvp')
+, request = require('supertest')
+, fixtures = require('./fixtures.json');
 
 _.each(global.adapters, function(port, adapter) {
   var baseUrl = 'http://localhost:' + port;
@@ -46,17 +46,17 @@
       _.each(fixtures, function(resources, collection) {
         it('in collection "' + collection + '"', function(done) {
           request(baseUrl)
-          .get('/' + collection)
-          .expect('Content-Type', /json/)
-          .expect(200)
-          .end(function(error, response) {
-            should.not.exist(error);
-            var body = JSON.parse(response.text);
-            ids[collection].forEach(function(id) {
-              _.contains(_.pluck(body[collection], 'id'), id).should.equal(true);
-            });
-            done();
-          });
+            .get('/' + collection)
+            .expect('Content-Type', /json/)
+            .expect(200)
+            .end(function(error, response) {
+              should.not.exist(error);
+              var body = JSON.parse(response.text);
+              ids[collection].forEach(function(id) {
+                _.contains(_.pluck(body[collection], 'id'), id).should.equal(true);
+              });
+              done();
+            });
         });
       });
     });
@@ -67,17 +67,17 @@
           RSVP.all(ids[collection].map(function(id) {
             return new RSVP.Promise(function(resolve) {
               request(baseUrl)
-              .get('/' + collection + '/' + id)
-              .expect('Content-Type', /json/)
-              .expect(200)
-              .end(function(error, response) {
-                should.not.exist(error);
-                var body = JSON.parse(response.text);
-                body[collection].forEach(function(resource) {
-                  (resource.id).should.equal(id);
+                .get('/' + collection + '/' + id)
+                .expect('Content-Type', /json/)
+                .expect(200)
+                .end(function(error, response) {
+                  should.not.exist(error);
+                  var body = JSON.parse(response.text);
+                  body[collection].forEach(function(resource) {
+                    (resource.id).should.equal(id);
+                  });
+                  resolve();
                 });
-                resolve();
-              });
             });
           })).then(function() {
             done();
@@ -330,7 +330,6 @@
       });
     });
 
-<<<<<<< HEAD
     describe("Sparse fieldsets", function(){
       it("should return specific fields for documents", function(done){
         request(baseUrl).get('/people?fields=name')
@@ -341,7 +340,23 @@
             var body = JSON.parse(response.text);
             should.not.exist(body.people[0].appearances);
             should.exist(body.people[0].name);
-=======
+            done();
+          });
+      });
+      it("should return specific fields for a single document", function(done){
+        request(baseUrl).get('/people/'+ids.people[0] + "?fields=name")
+          .expect('Content-Type', /json/)
+          .expect(200)
+          .end(function(error, response){
+            should.not.exist(error);
+            var body = JSON.parse(response.text);
+            should.not.exist(body.people[0].appearances);
+            should.exist(body.people[0].name);
+            done();
+          });
+      });
+    });
+
     describe('compound document support', function() {
       it("for a person should return pets, soulmate and lovers links", function(done) {
         request(baseUrl)
@@ -354,25 +369,10 @@
             body.links['people.pets'].type.should.equal('pets');
             body.links['people.soulmate'].type.should.equal('people');
             body.links['people.lovers'].type.should.equal('people');
->>>>>>> 58de6e4d
             done();
           });
       });
 
-<<<<<<< HEAD
-      it("should return specific fields for a single document", function(done){
-        request(baseUrl).get('/people/'+ids.people[0] + "?fields=name")
-          .expect('Content-Type', /json/)
-          .expect(200)
-          .end(function(error, response){
-            should.not.exist(error);
-            var body = JSON.parse(response.text);
-            should.not.exist(body.people[0].appearances);
-            should.exist(body.people[0].name);
-            done();
-          });
-      });
-=======
       it("for a pet should return owner links", function(done) {
         request(baseUrl)
           .get('/pets/' + ids.pets[0])
@@ -405,24 +405,24 @@
               resolve();
             });
         })
-        .then(function() {
-          request(baseUrl)
-            .get('/people/' + ids.people[0] + '?include=pets,soulmate')
-            .expect('Content-Type', /json/)
-            .expect(200)
-            .end(function(error, response) {
-              should.not.exist(error);
-              var body = JSON.parse(response.text);
-              body.linked.pets.length.should.equal(1);
-              body.linked.pets[0].id.should.equal(ids.pets[0]);
-              body.linked.pets[0].name.should.equal(fixtures.pets[0].name);
-              body.linked.people.length.should.equal(1);
-              body.linked.people[0].name.should.equal(fixtures.people[1].name);
-              body.people[0].nickname.should.equal('Super ' + fixtures.people[0].name);
-              body.linked.people[0].nickname.should.equal('Super ' + fixtures.people[1].name);
-              done();
-            });
-        });  
+          .then(function() {
+            request(baseUrl)
+              .get('/people/' + ids.people[0] + '?include=pets,soulmate')
+              .expect('Content-Type', /json/)
+              .expect(200)
+              .end(function(error, response) {
+                should.not.exist(error);
+                var body = JSON.parse(response.text);
+                body.linked.pets.length.should.equal(1);
+                body.linked.pets[0].id.should.equal(ids.pets[0]);
+                body.linked.pets[0].name.should.equal(fixtures.pets[0].name);
+                body.linked.people.length.should.equal(1);
+                body.linked.people[0].name.should.equal(fixtures.people[1].name);
+                body.people[0].nickname.should.equal('Super ' + fixtures.people[0].name);
+                body.linked.people[0].nickname.should.equal('Super ' + fixtures.people[1].name);
+                done();
+              });
+          });  
       });
 
       it("should return grandchild plus child documents of people when requested", function(done) {
@@ -443,29 +443,29 @@
               resolve();
             });
         })
-        .then(function() {
-          request(baseUrl)
-            .get('/people/' + ids.people[0] + '?include=pets,soulmate,soulmate.pets')
-            .expect('Content-Type', /json/)
-            .expect(200)
-            .end(function(error, response) {
-              should.not.exist(error);
-              var body = JSON.parse(response.text);
-              body.linked.pets.length.should.equal(2);
-              body.linked.pets[0].id.should.equal(ids.pets[0]);
-              body.linked.pets[0].name.should.equal(fixtures.pets[0].name);
-              body.linked.pets[1].id.should.equal(ids.pets[1]);
-              body.linked.pets[1].name.should.equal(fixtures.pets[1].name);
-              body.linked.people.length.should.equal(1);
-              body.linked.people[0].name.should.equal(fixtures.people[1].name);
-              body.people[0].nickname.should.equal('Super ' + fixtures.people[0].name);
-              body.linked.people[0].nickname.should.equal('Super ' + fixtures.people[1].name);
-              body.links["people.pets"].type.should.equal("pets");
-              body.links["people.soulmate.pets"].type.should.equal("pets");
-              body.links["people.soulmate"].type.should.equal("people");
-              done();
-            });
-        });  
+          .then(function() {
+            request(baseUrl)
+              .get('/people/' + ids.people[0] + '?include=pets,soulmate,soulmate.pets')
+              .expect('Content-Type', /json/)
+              .expect(200)
+              .end(function(error, response) {
+                should.not.exist(error);
+                var body = JSON.parse(response.text);
+                body.linked.pets.length.should.equal(2);
+                body.linked.pets[0].id.should.equal(ids.pets[0]);
+                body.linked.pets[0].name.should.equal(fixtures.pets[0].name);
+                body.linked.pets[1].id.should.equal(ids.pets[1]);
+                body.linked.pets[1].name.should.equal(fixtures.pets[1].name);
+                body.linked.people.length.should.equal(1);
+                body.linked.people[0].name.should.equal(fixtures.people[1].name);
+                body.people[0].nickname.should.equal('Super ' + fixtures.people[0].name);
+                body.linked.people[0].nickname.should.equal('Super ' + fixtures.people[1].name);
+                body.links["people.pets"].type.should.equal("pets");
+                body.links["people.soulmate.pets"].type.should.equal("pets");
+                body.links["people.soulmate"].type.should.equal("people");
+                done();
+              });
+          });  
       });
 
       it("should return grandchild without child documents of people when requested", function(done) {
@@ -486,28 +486,26 @@
               resolve();
             });
         })
-        .then(function() {
-          request(baseUrl)
-            .get('/people/' + ids.people[0] + '?include=pets,soulmate.pets')
-            .expect('Content-Type', /json/)
-            .expect(200)
-            .end(function(error, response) {
-              should.not.exist(error);
-              var body = JSON.parse(response.text);
-              body.linked.pets.length.should.equal(2);
-              body.linked.pets[0].id.should.equal(ids.pets[0]);
-              body.linked.pets[0].name.should.equal(fixtures.pets[0].name);
-              body.linked.pets[1].id.should.equal(ids.pets[1]);
-              body.linked.pets[1].name.should.equal(fixtures.pets[1].name);
-              body.links["people.pets"].type.should.equal("pets");
-              body.links["people.soulmate.pets"].type.should.equal("pets");
-              should.not.exist(body.linked.people);
-              done();
-            });
-        });  
-      });
-
->>>>>>> 58de6e4d
+          .then(function() {
+            request(baseUrl)
+              .get('/people/' + ids.people[0] + '?include=pets,soulmate.pets')
+              .expect('Content-Type', /json/)
+              .expect(200)
+              .end(function(error, response) {
+                should.not.exist(error);
+                var body = JSON.parse(response.text);
+                body.linked.pets.length.should.equal(2);
+                body.linked.pets[0].id.should.equal(ids.pets[0]);
+                body.linked.pets[0].name.should.equal(fixtures.pets[0].name);
+                body.linked.pets[1].id.should.equal(ids.pets[1]);
+                body.linked.pets[1].name.should.equal(fixtures.pets[1].name);
+                body.links["people.pets"].type.should.equal("pets");
+                body.links["people.soulmate.pets"].type.should.equal("pets");
+                should.not.exist(body.linked.people);
+                done();
+              });
+          });  
+      });
     });
 
     after(function(done) {
@@ -515,12 +513,12 @@
         RSVP.all(ids[collection].map(function(id) {
           return new RSVP.Promise(function(resolve) {
             request(baseUrl)
-            .del('/' + collection + '/' + id)
-            .expect(204)
-            .end(function(error) {
-              should.not.exist(error);
-              resolve();
-            });
+              .del('/' + collection + '/' + id)
+              .expect(204)
+              .end(function(error) {
+                should.not.exist(error);
+                resolve();
+              });
           });
         })).then(function() {
           done();
