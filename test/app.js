var fortune = require('../lib/fortune');
var personHooks = require('./personHooks');

var hooks = {};

['beforeAll', 'beforeAllRead', 'beforeAllWrite', 'afterAll', 'afterAllRead', 'afterAllWrite'].forEach(function(type){
  hooks[type] = [{
    name: type,
    config: {
      option: type
    },
    init: function(hookOptions, fortuneOptions){
      return function(req, res){
        res.setHeader(hookOptions.option, '1');
        return this;
      };
    }
  }]
});

var Hook = function(hookConfig, fortuneConfig){
  return function(req, res){
    res.setHeader(hookConfig.header, hookConfig.value);
    return this;
  }
};

module.exports = function(options, port) {
  var app = fortune(options);

  app.inflect.inflections.plural("MOT", "MOT");

  if (app.adapter.mongoose) {
    app.adapter.awaitConnection().then(function() {
      console.log('Dropping database');
      app.adapter.mongoose.connections[1].db.dropDatabase();
    }, function(err){ console.trace(err); });
  }

  app.router.post("/remove-pets-link/:personid", function(req, res) {
    var Person = app.adapter.model("person");
    Person.findOne({email: req.params.personid}, function(err,person) {
      if (err) {
        console.error(err);
        res.send(500,err);
        return;
      }
      person.pets = null;
      person.save(function() {
        res.send(200);
      });
    });

  });

<<<<<<< HEAD
  return app.resource('person', {
    name: String,
    appearances: Number,
    email: String,
    pets: ['pet'],
    soulmate: {ref: 'person', inverse: 'soulmate', type: String},
    lovers: [{ref: 'person', inverse: 'lovers', type: String}],
    externalResources: [{ ref: "externalResourceReference", type: String, external: true }],
    cars: [{ref:'car', type: String}],
    houses: [{ref: 'house', type: String}]
  }, {model: {pk:"email"}})

  .resource('pet', {
    name: String,
    appearances: Number,
    owner: {ref:'person', type: String}
  })

  .resource('house', {
    address: String,
    owners: [{ref: 'person', type: String}]
  })

  .resource('car', {
    licenseNumber: String,
    model: String,
    owner: {ref:'person', type: String},
    MOT: {ref: 'service', external: true, type: String},
    additionalDetails: {
      seats: Number
    }
  },{ model: { pk: "licenseNumber" } })
=======
  return app
    .beforeAll(hooks.beforeAll)
    .beforeAllRead(hooks.beforeAllRead)
    .beforeAllWrite(hooks.beforeAllWrite)
    .afterAll(hooks.afterAll)
    .afterAllRead(hooks.afterAllRead)
    .afterAllWrite(hooks.afterAllWrite)
>>>>>>> d8db3f9e

    .resource('person', {
      name: String,
      official: String,
      password: String,
      appearances: Number,
      email: String,
      pets: ['pet'],
      soulmate: {ref: 'person', inverse: 'soulmate', type: String},
      lovers: [{ref: 'person', inverse: 'lovers', type: String}],
      externalResources: [{ ref: "externalResourceReference", type: String, external: true }],
      cars: [{ref:'car', type: String}],
      houses: [{ref: 'house', inverse: 'owners'}]
    }, {
      model: {pk:"email"},
      hooks: {
        beforeAll:{
          option: 'beforeAllPeople'
        },
        afterAllRead: {
          option: 'afterAllReadPeople'
        },
        afterRead: {
          header: 'afterReadPerson',
          value: 'ok'
        }
      }
    })

  //Hooks with standard config defined in personHooks.js
    .beforeWrite([personHooks.beforeWrite])
    .afterWrite([personHooks.afterWrite])
  //A hook with overridden config in person resource configuration
    .afterRead([personHooks.afterRead])
  //Hooks with config passed along
    .beforeRead([personHooks.readFirst, personHooks.readSecond], {
      readFirst: {
        header: 'beforeReadFirst'
      },
      readSecond: {
        header: 'beforeReadSecond'
      }
    })

    .resource('house', {
      address: String,
      owners: [{ref: 'person', inverse: 'houses', pkType: String}]
    })
    .resource('pet', {
      name: String,
      appearances: Number,
      owner: {ref:'person', type: String}
    })


    .resource('car', {
      licenseNumber: String,
      model: String,
      owner: {ref:'person', type: String},
      MOT: {ref: 'service', external: true, type: String},
      additionalDetails: {
        seats: Number
      }
    },{
      model: { pk: "licenseNumber" },
      hooks: {
        afterAll: {
          disable: true
        }
      }
    })


    .before('person', function(req, res){
      this.password = Math.random();
      this.official = 'Mr. ' + this.name;
      res.setHeader('before', 'called for writes only');
      return this;
    })

    .beforeRead('pet', [{
      name: 'petHook',
      config: {
        header: 'petHook',
        value: 'ok'
      },
      init: Hook
    }])

    .after('person', function(req, res) {
      res.setHeader('after', 'called for reads only');
      delete this.password;
      this.nickname = 'Super ' + this.name;
      return this;
    })

    .afterRW('person',[{
      name: 'secondLegacyAfter',
      init: function() {
        return function(){
          this.nickname = this.nickname + '!';
          return this;
        }
      }
    }])

    .listen(port);

};

<|MERGE_RESOLUTION|>--- conflicted
+++ resolved
@@ -53,40 +53,6 @@
 
   });
 
-<<<<<<< HEAD
-  return app.resource('person', {
-    name: String,
-    appearances: Number,
-    email: String,
-    pets: ['pet'],
-    soulmate: {ref: 'person', inverse: 'soulmate', type: String},
-    lovers: [{ref: 'person', inverse: 'lovers', type: String}],
-    externalResources: [{ ref: "externalResourceReference", type: String, external: true }],
-    cars: [{ref:'car', type: String}],
-    houses: [{ref: 'house', type: String}]
-  }, {model: {pk:"email"}})
-
-  .resource('pet', {
-    name: String,
-    appearances: Number,
-    owner: {ref:'person', type: String}
-  })
-
-  .resource('house', {
-    address: String,
-    owners: [{ref: 'person', type: String}]
-  })
-
-  .resource('car', {
-    licenseNumber: String,
-    model: String,
-    owner: {ref:'person', type: String},
-    MOT: {ref: 'service', external: true, type: String},
-    additionalDetails: {
-      seats: Number
-    }
-  },{ model: { pk: "licenseNumber" } })
-=======
   return app
     .beforeAll(hooks.beforeAll)
     .beforeAllRead(hooks.beforeAllRead)
@@ -94,7 +60,6 @@
     .afterAll(hooks.afterAll)
     .afterAllRead(hooks.afterAllRead)
     .afterAllWrite(hooks.afterAllWrite)
->>>>>>> d8db3f9e
 
     .resource('person', {
       name: String,
