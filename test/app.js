--- conflicted
+++ resolved
@@ -108,11 +108,7 @@
       externalResources: [{ ref: "externalResourceReference", type: String, external: true }],
       cars: [{ref:'car', type: String}],
       houses: [{ref: 'house', inverse: 'owners'}],
-<<<<<<< HEAD
       estate: {ref: 'house', inverse: 'estate'}
-=======
-      estate: [{ref: 'house', inverse: 'landlord'}]
->>>>>>> 9602679a
     }, {
       model: {pk:"email"},
       hooks: {
