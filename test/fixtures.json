--- conflicted
+++ resolved
@@ -44,18 +44,6 @@
   ],
   "houses": [
     {
-<<<<<<< HEAD
-      "address": "Penny lane"
-    },
-    {
-      "address": "Backer street"
-    },
-    {
-      "address": "Abbey road"
-    },
-    {
-      "address": "Downing street"
-=======
       "address": "Penny Lane"
     },
     {
@@ -66,7 +54,6 @@
     },
     {
       "address": "Abbey Road"
->>>>>>> d8db3f9e
     }
   ]
 }