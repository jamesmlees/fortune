var Mocha = require('mocha')
  , path = require('path')
  , _ = require('lodash')
  , RSVP = require('rsvp')
  , request = require('supertest')
  , fixtures = require('./fixtures.json')
  , location = path.normalize(__dirname);

testAdapter(process.argv[2] || 'nedb');

function testAdapter(adapter) {

  // test application
  var options = {
    adapter: adapter,
    db: 'fortune_test'
  };
  if(adapter == 'mysql') {
    if(process.env.TRAVIS) {
      options.username = 'travis';
      options.password = '';
    } else {
      process.exit();
    }
  } else if(adapter == 'mongodb') {
    if(!process.env.TRAVIS) process.exit();
  }

  var port = 8890
    , app = require('./app')(adapter, options, port)
    , createResources = [];

  /*!
   * This is ugly, but the reason behind it is that
<<<<<<< HEAD
   * there is no other way to dynamically generate tests.
=======
   * there is no way to defer test runner execution.
>>>>>>> 17b386bc
   */
  global.adapter = adapter;
  global.baseUrl = 'http://localhost:' + port;
  global._ids = {};

  app.adapter.awaitConnection().then(function() {

    _.each(fixtures, function(resources, collection) {
      createResources.push(new RSVP.Promise(function(resolve, reject) {
        var body = {};
        body[collection] = resources;
        request(app.router)
          .post('/' + collection)
          .send(body)
          .expect('Content-Type', /json/)
          .expect(201)
          .end(function(error, response) {
            if(error) return reject(error);
            var resources = JSON.parse(response.text)[collection];
            global._ids[collection] = global._ids[collection] || [];
            resources.forEach(function(resource) {
              global._ids[collection].push(resource.id);
            });
            resolve();
          });
      }));
    });

    return RSVP.all(createResources);

  })

  .then(function() {
    var options = {};
    if(process.env.TRAVIS) {
      options.bail = true;
    }

    return new Mocha(options)
      .reporter('spec')
      .ui('bdd')
      .addFile(path.join(location, 'all.js'))
      .run(function(code) {
        process.exit(code);
      });

  });

}<|MERGE_RESOLUTION|>--- conflicted
+++ resolved
@@ -32,11 +32,7 @@
 
   /*!
    * This is ugly, but the reason behind it is that
-<<<<<<< HEAD
-   * there is no other way to dynamically generate tests.
-=======
    * there is no way to defer test runner execution.
->>>>>>> 17b386bc
    */
   global.adapter = adapter;
   global.baseUrl = 'http://localhost:' + port;
