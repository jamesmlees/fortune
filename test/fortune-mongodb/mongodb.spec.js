--- conflicted
+++ resolved
@@ -106,7 +106,6 @@
               should.exist(docs[0].name);
               should.exist(docs[0].appearances);
               should.exist(docs[0].id);
-              //should.exist(docs[0].links.pets);
               done();
             });
         });
@@ -195,11 +194,7 @@
             });
         });
         it('should not affect business id selection', function(done){
-<<<<<<< HEAD
-          adapter.find('person', ids.people[0], {select: ['name']})
-=======
           adapter.find('person', ids.people[0], {select: ['name', 'soulmate', 'pets', 'houses']})
->>>>>>> db5b7e00
             .then(function(doc){
               (doc.id).should.equal(ids.people[0]);
               (doc.links.soulmate).should.equal(ids.people[1]);
