
angular.module('docs', [
    'sharedElements',
    'docs.Controllers',
    'docs.Directives'
])
.provider('docs', [function(){
    var lookup = {};
    var otherwiseLookup = null;

    var ROUTER = {
        when: function(key, url, params) {
            lookup[key] = {
                url : url,
                params : params
            };
        },

        install: function($routeProvider) {
            for(var key in lookup) {
                var route = lookup[key];
                var url = route['url'];
                var params = route['params'];
                $routeProvider.when(url, params);
            }
            if(otherwiseLookup) {
                $routeProvider.otherwise(otherwiseLookup);
            }
        }
    };

    var config = window.CONFIG.docs;
    return {
        setApiHost: function(host){
<<<<<<< HEAD
            config.baseEndpoint = host;
        },
        setApiNamespace: function(namespace){
            config.apiNamespace = namespace;
        },
        html5Mode: function(use, prefix){
            config.routing.html5Mode = !!use;
            config.routing.urlPrefix = prefix || '';
        },
        enableNavbar: function(){
            config.enableNavbar = true;
=======
            CONFIG.docs.baseEndpoint = host;
        },
        setApiNamespace: function(namespace){
            CONFIG.docs.apiNamespace = namespace;
        },
        html5Mode: function(use, prefix){
            CONFIG.docs.routing.html5Mode = !!use;
            CONFIG.docs.routing.urlPrefix = prefix || '';
        },
        enableNavbar: function(){
            CONFIG.docs.enableNavbar = true;
>>>>>>> 3454194c
        },
        mountTo: function($routeProvider, mountPoint){

            ROUTER.when('docs_page', mountPoint + '/docs', {
                templateUrl : config.prepareViewTemplateUrl('docs', 'docs'),
                controller:'DocsCtrl as DocsCtrl',
                resolve: {
                    resources: ['$q', '$http', function($q, $http){
                        var d = $q.defer();
                        $http.get(config.baseEndpoint + '/resources').success(function(data){
                            d.resolve(data.resources);
                        });
                        return d.promise;
                    }]
                }
            });

            ROUTER.install($routeProvider);
        },

        $get: function(){
            return {

                getRoute: function(key) {
                    return lookup[key];
                },

                replaceUrlParams: function(url, params) {
                    for(var k in params) {
                        var v = params[k];
                        url = url.replace(':'+k,v);
                    }
                    return url;
                },

                routeDefined: function(key) {
                    return !! this.getRoute(key);
                },

                routePath: function(key, args) {
                    var url = this.getRoute(key);
                    url = url ? url.url : null;
                    if(url && args) {
                        url = this.replaceUrlParams(url, args);
                    }
<<<<<<< HEAD
                    return config.routing.html5Mode ? url : '/#' + config.routing.urlPrefix + url;
                },

                setApiHost: function(host){
                    config.baseEndpoint = host;
                },
                setApiNamespace: function(namespace){
                    config.apiNamespace = namespace;
                },
                setAuthToken: function(token){
                    config.authToken = token;
=======
                    return CONFIG.docs.routing.html5Mode ? url : '/#' + CONFIG.docs.routing.urlPrefix + url;
                },

                setApiHost: function(host){
                    CONFIG.docs.baseEndpoint = host;
                },
                setApiNamespace: function(namespace){
                    CONFIG.docs.apiNamespace = namespace;
                },
                setAuthToken: function(token){
                    CONFIG.docs.authToken = token;
>>>>>>> 3454194c
                }
            }
        }
    }
}])

.run(['$rootScope', '$location', 'docs', 'editableOptions',
    function($rootScope, $location, docs, editableOptions) {
        var prefix = '';

        $rootScope.docsRoute = function(url, args) {
            return prefix + docs.routePath(url, args);
        };
        $rootScope.navbarEnabled = !!CONFIG.docs.enableNavbar;

        // bootstrap3 theme. Can be also 'bs2', 'default'
        editableOptions.theme = 'bs3';
    }]);<|MERGE_RESOLUTION|>--- conflicted
+++ resolved
@@ -32,7 +32,6 @@
     var config = window.CONFIG.docs;
     return {
         setApiHost: function(host){
-<<<<<<< HEAD
             config.baseEndpoint = host;
         },
         setApiNamespace: function(namespace){
@@ -44,19 +43,6 @@
         },
         enableNavbar: function(){
             config.enableNavbar = true;
-=======
-            CONFIG.docs.baseEndpoint = host;
-        },
-        setApiNamespace: function(namespace){
-            CONFIG.docs.apiNamespace = namespace;
-        },
-        html5Mode: function(use, prefix){
-            CONFIG.docs.routing.html5Mode = !!use;
-            CONFIG.docs.routing.urlPrefix = prefix || '';
-        },
-        enableNavbar: function(){
-            CONFIG.docs.enableNavbar = true;
->>>>>>> 3454194c
         },
         mountTo: function($routeProvider, mountPoint){
 
@@ -102,7 +88,6 @@
                     if(url && args) {
                         url = this.replaceUrlParams(url, args);
                     }
-<<<<<<< HEAD
                     return config.routing.html5Mode ? url : '/#' + config.routing.urlPrefix + url;
                 },
 
@@ -114,19 +99,6 @@
                 },
                 setAuthToken: function(token){
                     config.authToken = token;
-=======
-                    return CONFIG.docs.routing.html5Mode ? url : '/#' + CONFIG.docs.routing.urlPrefix + url;
-                },
-
-                setApiHost: function(host){
-                    CONFIG.docs.baseEndpoint = host;
-                },
-                setApiNamespace: function(namespace){
-                    CONFIG.docs.apiNamespace = namespace;
-                },
-                setAuthToken: function(token){
-                    CONFIG.docs.authToken = token;
->>>>>>> 3454194c
                 }
             }
         }
