{
  "name": "fortune",
  "description": "Web framework for prototyping hypermedia APIs.",
  "version": "0.2.2",
  "license": "MIT",
  "author": {
    "name": "Dali Zheng",
    "email": "dali@series.ac"
  },
  "homepage": "http://fortunejs.com",
  "repository": {
    "type": "git",
    "url": "https://github.com/daliwali/fortune"
  },
  "dependencies": {
    "mkdirp": "~0.3.5",
    "express": "~3.5.1",
    "nedb": "~0.10.4",
    "rsvp": "~3.0.6",
    "i": "~0.3.2",
    "lodash": "~2.4.1"
  },
  "devDependencies": {
<<<<<<< HEAD
    "fortune-mongodb": "git://github.com/flyvictor/fortune-mongodb.git#70924988cfa4d086ecb6f3780ee321cf5c291497",
=======
    "fortune-mongodb": "git://github.com/flyvictor/fortune-mongodb.git#v1.1.5",
>>>>>>> ee39d51d
    "mocha": "~1.19.0",
    "should": "~2.0.2",
    "supertest": "~0.8.0",
    "istanbul": "~0.2.4"
  },
  "scripts": {
    "test": "node_modules/mocha/bin/mocha --recursive -R spec"
  },
  "engines": {
    "node": ">=0.10"
  },
  "keywords": [
    "json",
    "api",
    "framework",
    "rest",
    "restful"
  ]
}<|MERGE_RESOLUTION|>--- conflicted
+++ resolved
@@ -21,11 +21,7 @@
     "lodash": "~2.4.1"
   },
   "devDependencies": {
-<<<<<<< HEAD
-    "fortune-mongodb": "git://github.com/flyvictor/fortune-mongodb.git#70924988cfa4d086ecb6f3780ee321cf5c291497",
-=======
     "fortune-mongodb": "git://github.com/flyvictor/fortune-mongodb.git#v1.1.5",
->>>>>>> ee39d51d
     "mocha": "~1.19.0",
     "should": "~2.0.2",
     "supertest": "~0.8.0",
