var fortune = require('../lib/fortune');

/**
 * Example application. It implements an imageboard with boards & posts.
 * Note that this implementation does not include access control,
 * so it's more like a wiki but without the moderation.
 */
fortune({

  adapter: "mongodb",
  db: 'relationships'

})

/*!
 * Define resources
 */
.resource("user", {
  title : String,
  firstName : String,
  lastName : String,
  role : String,
  email : String,
  nationality: String,
  languageCode: String,
  addresses: [{ref: "address", inverse: "user"}],
<<<<<<< HEAD
  flights: [{ref: "flight", inverse: "flights", pkType: String}]
=======
  flights: [{ref: "flight", inverse: "flights"}]
}, {
  model: {pk: "email"}
>>>>>>> 5166deca
})

.resource("address", {
  type: String,
  addressLine1: String,
  addressLine2: String,
  addressLine3: String,
  addressLine4: String,
  city: String,
  region: String,
  postCode: String,
  country: String,
  dateDeleted: Date,
  user: {ref: "user", inverse: "addresses"}
})

.resource("flight", {
  flightNumber: String,
<<<<<<< HEAD
  users: [{ref: "user", inverse: "users"}]
}, { model: { pk: "flightNumber" }})
=======
  users: [{ref: "user", inverse: "users", pkType : String}]
})
>>>>>>> 5166deca

/*!
 * Start the API
 */
.listen(process.argv[2] || 1337);<|MERGE_RESOLUTION|>--- conflicted
+++ resolved
@@ -24,13 +24,9 @@
   nationality: String,
   languageCode: String,
   addresses: [{ref: "address", inverse: "user"}],
-<<<<<<< HEAD
   flights: [{ref: "flight", inverse: "flights", pkType: String}]
-=======
-  flights: [{ref: "flight", inverse: "flights"}]
 }, {
   model: {pk: "email"}
->>>>>>> 5166deca
 })
 
 .resource("address", {
@@ -49,13 +45,8 @@
 
 .resource("flight", {
   flightNumber: String,
-<<<<<<< HEAD
-  users: [{ref: "user", inverse: "users"}]
+  users: [{ref: "user", inverse: "users", pkType : String}]
 }, { model: { pk: "flightNumber" }})
-=======
-  users: [{ref: "user", inverse: "users", pkType : String}]
-})
->>>>>>> 5166deca
 
 /*!
  * Start the API
