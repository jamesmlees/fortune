var mongoose = require('mongoose');
var RSVP = require('rsvp');
var _ = require('lodash');
var moment = require("moment");
var Promise = RSVP.Promise;
var adapter = {};

adapter._init = function (options) {
  var connectionString = options.connectionString;

  if (!connectionString || !connectionString.length) {
    connectionString = 'mongodb://' +
      (options.username ? options.username + ':' + options.password + '@' : '') +
      options.host + (options.port ? ':' + options.port : '') + '/' + options.db;
  }

  //Setup mongoose instance
  this.db = mongoose.createConnection(connectionString, options.flags);
};

/**
 * Store models in an object here.
 *
 * @api private
 */
adapter._models = {};

adapter.schema = function (name, schema, options, schemaCallback) {
  options = options || {};

  var refkeys = [];
  var Mixed = mongoose.Schema.Types.Mixed;
  var pk = (options.model || {}).pk;

  _.each(schema, function (val, key) {
    var obj = {};
    var isArray = _.isArray(val);
    var value = isArray ? val[0] : val;
    var isObject = _.isPlainObject(value);
    var ref = isObject ? value.ref : value;
    var inverse = isObject ? value.inverse : undefined;
    var pkType = value.type || value.pkType || mongoose.Schema.Types.ObjectId;
    var fieldsToIndex = {};

    // Convert strings to associations
    if (typeof ref === 'string') {
      var field = {
        ref: ref,
        inverse: inverse,
        type: pkType,
        external: !!value.external
      };

      schema[key] = isArray ? [field] : field;

      refkeys.push(key);
    }

    // Convert native object to schema type Mixed
    if (typeof value == 'function' && typeCheck(value) == 'object') {

      if (isObject) {
        schema[key].type = Mixed;
      } else {
        schema[key] = Mixed;
      }
    }
  });

  if(pk){
    if(_.isFunction(schema[pk])){
      schema[pk] = { type: schema[pk]};
    }else if(!(_.isObject(schema[pk]) && schema[pk].type)){
      throw new Error("Schema PK must either be a type function or an object with a "
                      + "`type` property");
    }

    _.extend(schema[pk], {index: {unique: true}});
  }

  schema = mongoose.Schema(schema, options);
  schema.refkeys = refkeys;

  _.each(refkeys, function(key){
    var index = {};
    index[key] = 1;

    schema.index(index);
  });

  if (schemaCallback)
    schemaCallback(schema);

  return schema;

  function typeCheck(fn) {
    return Object.prototype.toString.call(new fn(''))
      .slice(1, -1).split(' ')[1].toLowerCase();
  }
};

adapter.model = function(name, schema, options) {
  if(schema) {
    var model = this.db.model(name, schema);
    this._models[name] = model;
    return _.extend(model, options);
  } else {
    return this._models[name];
  }
};

adapter.create = function (model, id, resource) {
  var _this = this;
  if (!resource) {

    resource = id;
  } else {
    if (model.pk){
      resource[model.pk] = id;
    }else{
      resource.id = id;
    }
  }
  model = typeof model == 'string' ? this.model(model) : model;
  resource = this._serialize(model, resource);
  return new Promise(function (resolve, reject) {
    model.create(resource, function (error, resource) {
      _this._handleWrite(model, resource, error, resolve, reject);
    });
  });
};

adapter.update = function (model, id, update) {
  var _this = this;
  model = typeof model == 'string' ? this.model(model) : model;

  update = this._serialize(model, update);
  var pk = model.pk || "_id";

  return new Promise(function(resolve, reject) {
    var match = {};
    match[pk] = id;

    var modifiedRefs = _this._getModifiedRefs(update);
    model.findOneAndUpdate(match, update, function(error, resource) {
      _this._handleWrite(model, resource, error, resolve, reject, modifiedRefs);
    });
  });
};

adapter.delete = function (model, id) {
  var _this = this;
  model = typeof model == 'string' ? this.model(model) : model;
  var pk = model.pk || "_id";

  if(_.isArray(id)) id = {$in: id};

  return new Promise(function(resolve, reject) {
    var match = {};
    if(id) match[pk] = id;

    model.find(match).exec(function(error,resources){
      model.remove(match, function(error){
        if(error){
          reject(error);
        } else {
          resolve(resources);
        }
      });
    });
  }).then(function(resources){
    return RSVP.all(_.map(resources, function(resource){
      return new Promise(function(resolve,reject){
        _this._dissociate(model, resource);
        _this._handleWrite(model, resource, null, resolve, reject);
      });
    }));
  });
};

/**
 *
 * @param model {Model}
 * @param query {Object}
 * @param projection {Object}
 * @returns {Promise}
 */
adapter.find = function(model, query, projection){
  if (!_.isObject(query)) query = {id: query};
  projection = projection || {};
  projection.limit = 1;
  return new Promise(function(resolve, reject){
    adapter.findMany(model, query, projection).then(function(resources){
      if(!resources || resources.length === 0) {
        return reject();
      }
      return resolve(resources[0]);
    }, function(err){
      reject(err);
    });
  });
};

var deepReplaceIds = function(dbQuery, pk){
  var result = {};
  _.each(dbQuery, function(v, k){
    if (k === '$and' || k === '$or') {
      result[k] = _.map(v, function(subQ){
        return deepReplaceIds(subQ, pk);
      });
    }else if (k === 'id'){
      result[pk] = v;
    }else{
      result[k] = v;
    }
  });
  return result;
};

var deepReplaceFalsies = function(query){
  _.each(query, function(val, key){
    if(val === "null"){
      query[key] = null;
    }else if(val === "undefined"){
      query[key] = undefined;
    }else if(_.isObject(val)){
      if(_.isArray(val)){
        val = _.map(val, function(item){
          if(item === "null") return null;
          if(item === "undefined") return undefined;
          return item;
        });
      }else{
        deepReplaceFalsies(val);
      }
    }
  });
};

/**
 *
 * @param model {Model || String}
 * @param query {Object}
 * //@param limit {Number} - deprecated as unused
 * @param projection {Object}
 * @returns {Promise}
 */
adapter.findMany = function(model, query, projection) {
  var _this = this,
      dbQuery = {};

  model = typeof model == 'string' ? this._models[model] : model;

  var pk = model.pk || "_id";

  function parseQuery(query){
    _.each(query, function(val, key){
      var m;
      if(model.schema.tree[key] === Date && _.isString(val)){
        //Strict date equality
        m = moment(val);

        if(m.format("YYYY-MM-DD") === val){
          query[key] = {
            $gte: val,
            $lte: moment(val).add("days", 1).format("YYYY-MM-DD")
          };
        }
      }else if ((model.schema.tree[key] === Date || model.schema.tree[key] === Number) && _.isObject(val)){
        //gt/gte/lt/lte for dates and numbers
        query[key] = _.reduce(val, function(memo, opVal, op){
          memo[{ "gt": "$gt", "gte": "$gte", "lt": "$lt", "lte": "$lte" }[op] || op] = opVal;
          return memo;
        }, {});
      }else if (_.isString(val.in || val.$in)){
        query[key] = {
          $in: (val.in || val.$in).split(',')
        };
      }else if (_.isObject(val) && _.isString(val.regex)){
        //regex
        query[key] = {
          $regex: val.regex ? val.regex : '',
          $options: val.options ? val.options : ''
        };
      }else if(key === 'or' || key === 'and'){
        query['$' + key] = _.map(val, parseQuery);
        delete query[key];
      }
    });


    if(_.isObject(query)){
      if(_.isArray(query)) {
        if (query.length === 1) {
          dbQuery[pk] = query[0];
        }else if(query.length) {
          dbQuery[pk] = {$in: query};
        }
      }else{
        dbQuery = _.clone(query);

        deepReplaceFalsies(dbQuery);
      }
    }

    return deepReplaceIds(dbQuery, pk);
  }

  if (_.isObject(query)){
    query = parseQuery(query);
  }else if(typeof query === 'number' && arguments.length === 2){
    //Just for possible backward compatibility issues
    projection = projection || {};
    projection.limit = projection.limit = query;
  }

  projection = projection || {};
  projection.limit = projection.limit || model.schema.options.defaultLimit || 1000;
  projection.select = projection.select || '';
  projection.skip = 0;

  /*if (!projection.sort) {
    projection.sort = "_id";
  }*/

  if (projection.page && projection.page > 0) {
    projection.skip = (projection.page - 1) * projection.pageSize;
    // console.log("skip", projection.skip);
    projection.limit = projection.pageSize;
  }

  //Ensure business id is included to selection
  var pkNotRequested = false;
  if (_.isArray(projection.select)){
    if (model.pk){
      if (projection.select.indexOf(model.pk) === -1){
        projection.select.push(model.pk);
        pkNotRequested = true;
      }
    }
    projection.select = projection.select.join(' ');
  }

  return new Promise(function(resolve, reject) {
<<<<<<< HEAD
    var q = model.find(dbQuery)
=======
    model.find(query)
>>>>>>> b5c4a513
      .limit(projection.limit)
      .select(projection.select);
    if (projection.sort){
      q.sort(projection.sort);
    }
    q.skip(projection.skip)
      .lean(true)
      .exec(function(error, resources) {
        if(error) {
          return reject(error);
        }

        resources = resources.map(function (resource) {
          var temp = _this._deserialize(model, resource);
          if (pkNotRequested){
            //Remove business pk field if it's not required
            delete temp[model.pk];
          }
          return temp;
        });
        resolve(resources);
      });
  });
};

adapter.awaitConnection = function () {
  var _this = this;
  return new Promise(function (resolve, reject) {
    _this.db.once('connected', function () {
      resolve();
    });
    _this.db.once('error', function (error) {
      reject(error);
    });
  });
};

/**
 * Parse incoming resource.
 *
 * @api private
 * @param {Object} model
 * @param {Object} resource
 * @return {Object}
 */
adapter._serialize = function (model, resource) {
  if (resource.hasOwnProperty('id')) {
    var pk = model.pk || "_id",
        pkType = model.schema.tree[pk];

    if(!_.isFunction(pkType)){
      if(!(pkType = pkType.type)){
        throw new Error("Could not determine the type of PK for " + model.modelName);
      }
    }

    resource[pk] = pkType(resource[pk] || resource.id);
    if (!resource[pk]){
      //If failed to cast - generate ObjectId from provided .id
      resource._id = mongoose.Types.ObjectId(resource.id.toString());
    }

    delete resource.id;
  }
  if (resource.hasOwnProperty('links') && typeof resource.links == 'object') {
    _.each(resource.links, function (value, key) {
      resource[key] = value;
    });
    delete resource.links;
  }

  return resource;
};

/**
 * Return a resource ready to be sent back to client.
 *
 * @api private
 * @param {Object} model
 * @param {Object} resource mongoose document
 * @return {Object}
 */
adapter._deserialize = function (model, resource) {
  var json = {};
  resource = resource.toObject && resource.toObject() || resource;

  json.id = resource[model.pk || "_id"];

  _.extend(json, _.omit(resource, "_id", "__v"));

  var relations = model.schema.refkeys;

  if(relations.length) {
    var links = {};

    _.each(relations, function(relation) {
      if(_.isArray(json[relation]) ? json[relation].length : json[relation]) {
        links[relation] = json[relation];
      }
      delete json[relation];
    });
    if (_.keys(links).length) {
      json.links = links;
    }
  }

  return json;
};

/**
 * What happens after the DB has been written to, successful or not.
 *
 * @api private
 * @param {Object} model
 * @param {Object} resource
 * @param {Object} error
 * @param {Function} resolve
 * @param {Function} reject
 * @param {Array} modifiedRefs
 */
adapter._handleWrite = function (model, resource, error, resolve, reject, modifiedRefs) {
  var _this = this;
  if (error) {
    return reject(error);
  }
  this._updateRelationships(model, resource, modifiedRefs).then(function(resource) {
    resolve(_this._deserialize(model, resource));
  }, function (error) {
    reject(error);
  });
};

/**
 * This method is designed to parse update command and return a list of paths that
 * will be modified by given update command.
 * It was introduced to handle relationship updates it a more neat way when only
 * modified paths trigger update of related documents.
 * It's NOT guaranteed to return ALL modified paths. Only that are of interest to _updateRelationships method
 * @param {Object} update
 * @private
 */
adapter._getModifiedRefs = function(update){
  return getKeys(update);

  function getKeys(cmd){
    var keys = [];
    _.each(cmd, function(value, key){
      if (key.indexOf('$') === 0) {
        keys = keys.concat(getKeys(value));
      }else{
        keys.push(key);
      }
    });
    return keys;
  }
};

/**
 * Update relationships manually. By nature of NoSQL,
 * relations don't come for free. Don't try this at home, kids.
 *
 * @api private
 * @param {Object} model
 * @param {Object} resource
 * @param {Array} modifiedRefs
 * @return {Promise}
 */
adapter._updateRelationships = function (model, resource, modifiedRefs) {
  var _this = this;

  /**
   * Get fields that contain references.
   */
  var references = [];
  _.each(model.schema.tree, function (value, key) {
    var singular = !_.isArray(value);
    var obj = singular ? value : value[0];
    if (typeof obj == 'object' && obj.hasOwnProperty('ref')) {
      if (_.isUndefined(modifiedRefs) || modifiedRefs.indexOf(key) !== -1){
      references.push({
        path: key,
        model: obj.ref,
        singular: singular,
        inverse: obj.inverse,
        isExternal: obj.external
      });
      }
    }
  });

  var promises = [];
  _.each(references, function(reference) {
    var relatedModel = _this._models[reference.model],
        fields = [];

    if(!reference.isExternal){
      var relatedTree = relatedModel.schema.tree;

      // Get fields on the related model that reference this model
      if(typeof reference.inverse == 'string') {
        var inverted = {};
        inverted[reference.inverse] = relatedTree[reference.inverse];
        relatedTree = inverted;
      }
      _.each(relatedTree, function(value, key) {
        var singular = !_.isArray(value);
        var obj = singular ? value : value[0];

        if(typeof obj == 'object' && obj.ref == model.modelName) {
          fields.push({
            path: key,
            model: obj.ref,
            singular: singular,
            inverse: obj.inverse
          });
        }
      });
    }

    // Iterate over each relation
    _.each(fields, function (field) {
      // One-to-one
      if (reference.singular && field.singular) {
        promises.push(_this._updateOneToOne(
          model, relatedModel, resource, reference, field
        ));
      }
      // One-to-many
      if (reference.singular && !field.singular) {
        promises.push(_this._updateOneToMany(
          model, relatedModel, resource, reference, field
        ));
      }
      // Many-to-one
      if (!reference.singular && field.singular) {
        promises.push(_this._updateManyToOne(
          model, relatedModel, resource, reference, field
        ));
      }
      // Many-to-many
      if (!reference.singular && !field.singular) {
        promises.push(_this._updateManyToMany(
          model, relatedModel, resource, reference, field
        ));
      }
    });
  });

  return new Promise(function (resolve, reject) {
    RSVP.all(promises).then(
      function () {
        resolve(resource);
      }, function (errors) {
        reject(errors);
      }
    );
  });
};

/**
 * Update one-to-one mapping.
 *
 * @api private
 * @parameter {Object} relatedModel
 * @parameter {Object} resource
 * @parameter {Object} reference
 * @parameter {Object} field
 * @return {Promise}
 */

adapter._updateOneToOne = function(model, relatedModel, resource, reference, field) {
  // Dissociation
  var dissociate = {$unset: {}};
  var pk = model.pk || "_id";
  var match = {};
  match[field.path] = resource[pk];

  dissociate.$unset[field.path] = resource[pk];
  //relatedModel.where(field.path, resource[pk]).update(dissociate, function(error) {

  return wrapAsyncCall(relatedModel, relatedModel.update, match, dissociate)
    .then(function(){
      // Association
      var associate = {$set: {}};
      associate.$set[field.path] = resource[model.pk || "_id"];

      var match = {};
      match[relatedModel.pk || "_id"] = resource[reference.path];

      return wrapAsyncCall(relatedModel, relatedModel.findOneAndUpdate, match, associate);
    });
};

/**
 * Update one-to-many mapping.
 *
 * @api private
 * @parameter {Object} relatedModel
 * @parameter {Object} resource
 * @parameter {Object} reference
 * @parameter {Object} field
 * @return {Promise}
 */
adapter._updateOneToMany = function(model, relatedModel, resource, reference, field) {
  // Dissociation
  var dissociate = {$pull: {}},
      pk = model.pk || "_id",
      match = {};
  match[field.path] = resource[pk];

  dissociate.$pull[field.path] = resource[pk];

  return wrapAsyncCall(relatedModel, relatedModel.update, match, dissociate)
    .then(function(){
      // Association
      var associate = {$addToSet: {}};
      associate.$addToSet[field.path] = resource[model.pk || "_id"];

      var match = {};
      match[relatedModel.pk || "_id"] = resource[reference.path];

      return wrapAsyncCall(relatedModel, relatedModel.findOneAndUpdate, match, associate);
    });
};

/**
 * Update many-to-one mapping.
 *
 * @api private
 * @parameter {Object} model - model that has many-to-one ref
 * @parameter {Object} relatedModel - model with corresponding one-to-many ref
 * @parameter {Object} resource - resource currently being updated
 * @parameter {Object} reference - this model reference schema
 * @parameter {Object} field - related model reference schema
 * @return {Promise}
 */
adapter._updateManyToOne = function(model, relatedModel, resource, reference, field) {
    // Dissociation
    var dissociate = {$unset: {}},
        pk = model.pk || "_id",
        match = {};
    match[field.path] = resource[pk];

    dissociate.$unset[field.path] = 1;

    return wrapAsyncCall(relatedModel, relatedModel.update, match, dissociate)
      .then(function(){
        // Association
        var associate = {$set: {}};
        associate.$set[field.path] = resource[model.pk || "_id"];

        var match = {};
        match[relatedModel.pk || "_id"] = {$in: resource[reference.path] || []};

        return wrapAsyncCall(relatedModel, relatedModel.update, match, associate, {multi: true});
      }).then(function(){
        return unbindRedundant(model, relatedModel, resource, reference.path, field.path);
      });
};

function unbindRedundant(model, relatedModel, resource, refFrom, refTo){
  if (!resource[refFrom]) return;
  var modelPK = model.pk || "_id";
  var relatedPK = relatedModel.pk || "_id";
  //First find matching doc to get it's id
  var match = {
    $and: [
      buildQueryObject(relatedPK, {$in: resource[refFrom]}),
      buildQueryObject(refTo, resource[modelPK])
    ]
  };
  return wrapAsyncCall(relatedModel, relatedModel.findOne, match)
    .then(function(matching){
      if (matching){
        var selfMatch = {
          $and: [
            //Ignore reference we need to persist
            buildQueryObject(modelPK, {$ne: matching[refTo]}),
            //Match all other docs that have ref to `matching`
            buildQueryObject(refFrom, {$in: [matching[relatedPK]]})
          ]
        };
        //Pull every matching binding
        var unbind = {
          $pull: buildQueryObject(refFrom, matching[relatedPK])
        };
        return wrapAsyncCall(model, model.update, selfMatch, unbind, {multi: true});
      }
    });
}


/**
 * Update many-to-many mapping.
 *
 * @api private
 * @parameter {Object} relatedModel
 * @parameter {Object} resource
 * @parameter {Object} reference
 * @parameter {Object} field
 * @return {Promise}
 */
adapter._updateManyToMany = function(model, relatedModel, resource, reference, field) {
  // Dissociation
  var dissociate = {$pull: {}},
      pk = model.pk || "_id",
      match = {};
  match[field.path] = resource[pk];

  dissociate.$pull[field.path] = resource[pk];

  return wrapAsyncCall(relatedModel, relatedModel.update, match, dissociate, {multi: true})
    .then(function(){
      // Association
      var associate = {$addToSet: {}};
      associate.$addToSet[field.path] = resource[model.pk || "_id"];

      //var ids = {_id: {$in: resource[reference.path] || []}};

      var match = {};
      match[relatedModel.pk || "_id"] = {$in: resource[reference.path] || []};

      return wrapAsyncCall(relatedModel, relatedModel.update, match, associate, {multi:true});
    });
};

/**
 * Remove all associations from a resource.
 *
 * @api private
 * @parameter {Object} model
 * @parameter {Object} resource
 * @return {Object}
 */
adapter._dissociate = function (model, resource) {
  model.schema.eachPath(function (path, type) {
    var instance = type.instance || (type.caster ? type.caster.instance : undefined);

    if (path != '_id' && instance == 'ObjectID') {
      resource[path] = null;
    }
  });
  return resource;
};

// expose mongoose
adapter.mongoose = mongoose;

module.exports = adapter;

//Helpers

function wrapAsyncCall(context, fn){
  var args = Array.prototype.slice.call(arguments, 2);
  return new Promise(function(resolve, reject){
    args.push(asyncCallback);
    fn.apply(context, args);

    function asyncCallback(err, result){
      if (err) return reject(err);
      resolve(result);
    }
  });
}

function buildQueryObject(key, value){
  var temp = {};
  temp[key] = value;
  return temp;
}<|MERGE_RESOLUTION|>--- conflicted
+++ resolved
@@ -319,10 +319,6 @@
   projection.select = projection.select || '';
   projection.skip = 0;
 
-  /*if (!projection.sort) {
-    projection.sort = "_id";
-  }*/
-
   if (projection.page && projection.page > 0) {
     projection.skip = (projection.page - 1) * projection.pageSize;
     // console.log("skip", projection.skip);
@@ -342,11 +338,7 @@
   }
 
   return new Promise(function(resolve, reject) {
-<<<<<<< HEAD
-    var q = model.find(dbQuery)
-=======
-    model.find(query)
->>>>>>> b5c4a513
+    var q = model.find(query)
       .limit(projection.limit)
       .select(projection.select);
     if (projection.sort){
