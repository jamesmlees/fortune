--- conflicted
+++ resolved
@@ -209,12 +209,8 @@
       modelOptions  = options && options.model,
       hooksOptions  = options && options.hooks,
       policyOptions = options && options.policy,
-<<<<<<< HEAD
-      validation    = options && options.validation
+      validation    = options && options.validation,
       multitenantOptions = options && options.multitenant,
-=======
-      validation    = options && options.validation,
->>>>>>> 2d79ad85
       upsertKeys    = options && options.upsertKeys,
       actionsObj = options && options.actions;
 
