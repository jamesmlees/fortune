--- conflicted
+++ resolved
@@ -107,40 +107,6 @@
     }
   }
 
-<<<<<<< HEAD
-  /*!
-   * Do after transformation.
-   *
-   * @param {String} [model]
-   * @param {Object} resource
-   * @param {Object} request
-   * @param {Object} response
-   */
-  var afterTransform = function (model, resource, request, response) {
-    if (arguments.length < 4) {
-      response = request;
-      request = resource;
-      resource = model;
-      model = name;
-    }
-    return new RSVP.Promise(function(resolve, reject) {
-      if(!_this._after.hasOwnProperty(model)) return resolve(resource);
-      var transform = resource;
-      _.each(_this._after[model], function(f) {
-        if (transform) {
-          if (transform.then) {
-            transform = transform.then(function(data) {
-              return f.call(data, request, response);
-            });
-          } else {
-            transform = f.call(transform, request, response);
-          }
-        }
-      });
-      if(!transform) return reject();
-      resolve(transform);
-    });
-=======
 
   /*!
    * Get a projection
@@ -150,7 +116,6 @@
    */
   var project = function(resource, fields){
     return fields.length ? _.pick(resource, _.union(fields,["id"])) : resource;
->>>>>>> ee39d51d
   };
 
   var mimeCheck = function (contentType) {
@@ -306,25 +271,17 @@
 
     if(req.query.ids) match.id = {$in: req.query.ids.split(',')};
 
-<<<<<<< HEAD
     if (select){
       projection = {
         select: select
       };
     }
 
-    // get resources by IDs
-    adapter.findMany(model, _.extend(match,req.query.filter), projection)
-    // do after transforms
-      .then(function(resources) {
-        return RSVP.all(resources.map(function(resource) {
-          return afterTransform(resource, req, res);
-=======
     //run beforeRead
     beforeReadHook({}, req, res)
       .then(function(){
         // get resources by IDs
-        return adapter.findMany(model, _.extend(match,req.query.filter));
+        return adapter.findMany(model, _.extend(match,req.query.filter), projection);
       }, function(err){
         sendError(req, res, 500, err);
       })
@@ -332,9 +289,7 @@
     // run after read
       .then(function(resources) {
         return RSVP.all(resources.map(function(resource) {
-          resource = project(resource, fields);
           return afterReadHook(resource, req, res);
->>>>>>> ee39d51d
         }));
       }, function(error) {
         sendError(req, res, 500, error);
@@ -374,30 +329,20 @@
 
     if(ids) match.id = {$in: ids};
 
-<<<<<<< HEAD
-    // get resources by IDs
-    adapter.findMany(model, match, projection)
-=======
     //run before read
     beforeReadHook({}, req, res)
       .then(function(){
         // get resources by IDs
-        return adapter.findMany(model, match);
+        return adapter.findMany(model, match, projection);
       }, function(err){
         sendError(req, res, 500, err);
       })
->>>>>>> ee39d51d
 
     // run after read hook
       .then(function(resources) {
         if(resources.length) {
           return RSVP.all(resources.map(function(resource) {
-<<<<<<< HEAD
-            return afterTransform(resource, req, res);
-=======
-            resource = project(resource,fields);
             return afterReadHook(resource, req, res);
->>>>>>> ee39d51d
           }));
         } else {
           sendError(req, res, 404);
@@ -435,18 +380,13 @@
 
     if(id) match.id = id;
 
-<<<<<<< HEAD
-    // get a resource by ID
-    adapter.find(model, match, projection)
-=======
     beforeReadHook({}, req, res)
       .then(function(){
         // get a resource by ID
-        return adapter.find(model, match);
+        return adapter.find(model, match, projection);
       }, function(err){
         sendError(req, res, 500, err);
       })
->>>>>>> ee39d51d
 
     // run after read hook
       .then(function(resource) {
@@ -493,12 +433,7 @@
         // do after transforms
         findPromise.then(function(resources) {
           return RSVP.all(resources.map(function(resource) {
-<<<<<<< HEAD
-            return afterTransform(relatedModel, resource, req, res);
-=======
-            project(resource, fields);
             return afterReadHook(relatedModel, resource, req, res);
->>>>>>> ee39d51d
           }));
         }, function(error) {
           sendError(req, res, 500, error);
@@ -709,14 +644,12 @@
           });
         }else if (operation.op === 'add'){
           field = field[0];
-          //TODO: let adapter specify the key
           var pushKey = '$pushAll';
           path[pushKey] = path[pushKey] || {};
           path[pushKey][field] = path[pushKey][field] || [];
           path[pushKey][field].push(value);
         }else if (operation.op === 'remove'){
           if (field.length === 2){
-            //TODO: let adapter specify the key
             var pullKey = '$pullAll';
             if (!path[pullKey]) path[pullKey] = {};
             if (!path[pullKey][field[0]]) path[pullKey][field[0]] = [];
@@ -833,22 +766,6 @@
       ids = _.without(ids, fetchedIds[type]);
       fetchedIds[type] = fetchedIds[type].concat(ids);
 
-<<<<<<< HEAD
-      var projection;
-
-      var select = parseSelectProjection(req.query.fields, inflect.pluralize(type));
-      if (select){
-        projection = {
-          select: select
-        }
-      }
-
-      return findResources.call(this,type,ids, projection).then(function(resources) {
-        return RSVP.all(resources.map(function(resource) {
-          return afterTransform(inflect.singularize(type), resource, req, res);
-        })).then(function() {
-          return {type: inflect.pluralize(type), resources: resources};
-=======
       return beforeReadHook(inflect.singularize(type), {}, req, res)
 
         .then(function(){
@@ -864,7 +781,6 @@
           .then(function() {
             return {type: inflect.pluralize(type), resources: resources};
           });
->>>>>>> ee39d51d
         });
     }
 
